{-# LANGUAGE TypeOperators #-}
{-# LANGUAGE ScopedTypeVariables #-}
{-# LANGUAGE ViewPatterns  #-}
-- |
-- Copyright   : (c) 2010-2012 Benedikt Schmidt & Simon Meier
-- License     : GPL v3 (see LICENSE)
--
-- Maintainer  : Simon Meier <iridcode@gmail.com>
-- Portability : GHC only
--
-- A monad for writing constraint reduction steps together with basic steps
-- for inserting nodes, edges, actions, and equations and applying
-- substitutions.
module Theory.Constraint.Solver.Reduction (
  -- * The constraint 'Reduction' monad
    Reduction
  , execReduction
  , runReduction

  -- ** Change management
  , ChangeIndicator(..)
  , whenChanged
  , applyChangeList
  , whileChanging
  
  -- ** Accessing the 'ProofContext'
  , getProofContext
  , getMaudeHandle

  -- ** Inserting nodes, edges, and atoms
  , labelNodeId
  , insertFreshNode
  , insertFreshNodeConc

  , insertGoal
  , insertAtom
  , insertEdges
  , insertChain
  , insertAction
  , insertLess
  , insertFormula
  , reducibleFormula

  -- ** Goal management
  , markGoalAsSolved
  , removeSolvedSplitGoals

  -- ** Substitution application
  , substSystem
  , substNodes
  , substEdges
  , substLastAtom
  , substLessAtoms
  , substFormulas
  , substSolvedFormulas

  -- ** Solving equalities
  , SplitStrategy(..)

  , solveNodeIdEqs
  , solveTermEqs
  , solveFactEqs
  , solveRuleEqs
  , solveSubstEqs

  -- ** Conjunction with another constraint 'System'
  , conjoinSystem

  -- ** Convenience export
  , module Logic.Connectives

  ) where

import           Debug.Trace
import           Prelude                                 hiding (id, (.))

import qualified Data.Foldable                           as F
import qualified Data.Map                                as M
import qualified Data.Set                                as S
import qualified Data.ByteString.Char8                   as BC
import           Data.List                               (mapAccumL)
import           Safe

import           Control.Basics
import           Control.Category
import           Control.Monad.Bind
import           Control.Monad.Disj
import           Control.Monad.Reader
import           Control.Monad.State                     (StateT, execStateT, gets, runStateT)

import           Text.PrettyPrint.Class

import           Extension.Data.Label
-- import           Extension.Data.Monoid                   (Monoid(..))
import           Extension.Prelude

import           Logic.Connectives

import           Theory.Constraint.Solver.Contradictions
-- import           Theory.Constraint.Solver.Types
import           Theory.Constraint.System
import           Theory.Model

import           Utils.Misc

------------------------------------------------------------------------------
-- The constraint reduction monad
------------------------------------------------------------------------------

-- | A constraint reduction step. Its state is the current constraint system,
-- it can generate fresh names, split over cases, and access the proof
-- context.
type Reduction = StateT System (FreshT (DisjT (Reader ProofContext)))


-- Executing reductions
-----------------------

-- | Run a constraint reduction. Returns a list of constraint systems whose
-- combined solutions are equal to the solutions of the given system. This
-- property is obviously not enforced, but it must be respected by all
-- functions of type 'Reduction'.
runReduction :: Reduction a -> ProofContext -> System -> FreshState
             -> Disj ((a, System), FreshState)
runReduction m ctxt se fs =
    Disj $ (`runReader` ctxt) $ runDisjT $ (`runFreshT` fs) $ runStateT m se

-- | Run a constraint reduction returning only the updated constraint systems
-- and the new freshness states.
execReduction :: Reduction a -> ProofContext -> System -> FreshState
              -> Disj (System, FreshState)
execReduction m ctxt se fs =
    Disj $ (`runReader` ctxt) . runDisjT . (`runFreshT` fs) $ execStateT m se


-- Change management
--------------------

-- | Indicate whether the constraint system was changed or not.
data ChangeIndicator = Unchanged | Changed
       deriving( Eq, Ord, Show )

instance Monoid ChangeIndicator where
    mempty = Unchanged

    Changed   `mappend` _         = Changed
    _         `mappend` Changed   = Changed
    Unchanged `mappend` Unchanged = Unchanged

-- | Return 'True' iff there was a change.
wasChanged :: ChangeIndicator -> Bool
wasChanged Changed   = True
wasChanged Unchanged = False

-- | Only apply a monadic action, if there has been a change.
whenChanged :: Monad m => ChangeIndicator -> m () -> m ()
whenChanged = when . wasChanged

-- | Apply a list of changes to the proof state.
applyChangeList :: [Reduction ()] -> Reduction ChangeIndicator
applyChangeList []      = return Unchanged
applyChangeList changes = sequence_ changes >> return Changed

-- | Execute a 'Reduction' as long as it results in changes. Indicate whether
-- at least one change was performed.
whileChanging :: Reduction ChangeIndicator -> Reduction ChangeIndicator
whileChanging reduction =
    go Unchanged
  where
    go indicator = do indicator' <- reduction
                      case indicator' of
                          Unchanged -> return indicator
                          Changed   -> go     indicator'

-- Accessing the proof context
------------------------------

-- | Retrieve the 'ProofContext'.
getProofContext :: Reduction ProofContext
getProofContext = ask

-- | Retrieve the 'MaudeHandle' from the 'ProofContext'.
getMaudeHandle :: Reduction MaudeHandle
getMaudeHandle = askM pcMaudeHandle


-- Inserting (fresh) nodes into the constraint system
-----------------------------------------------------

-- | Insert a fresh rule node labelled with a fresh instance of one of the
-- rules and return one of the conclusions.
insertFreshNodeConc :: [RuleAC] -> Reduction (RuleACInst, NodeConc, LNFact)
insertFreshNodeConc rules = do
    (i, ru) <- insertFreshNode rules Nothing
    (v, fa) <- disjunctionOfList $ enumConcs ru
    return (ru, (i, v), fa)

-- | Insert a fresh rule node labelled with a fresh instance of one of the rules
-- and solve it's 'Fr', 'In', and 'KU' premises immediately.
-- If a parent node is given, updates the remaining rule applications.
insertFreshNode :: [RuleAC] -> Maybe RuleACInst -> Reduction (NodeId, RuleACInst)
insertFreshNode rules parent = do
    i <- freshLVar "vr" LSortNode
    (,) i <$> labelNodeId i rules parent

-- | Label a node-id with a fresh instance of one of the rules and
-- solve it's 'Fr', 'In', and 'KU' premises immediately.
-- If a parent node is given, updates the remaining rule applications.
--
-- PRE: Node must not yet be labelled with a rule.
labelNodeId :: NodeId -> [RuleAC] -> Maybe RuleACInst -> Reduction RuleACInst
labelNodeId = \i rules parent -> do
    (ru1, mrconstrs) <- importRule =<< disjunctionOfList rules
    let ru = case parent of
                Just pa | (getRuleName pa == getRuleName ru1) && (getRemainingRuleApplications pa > 1)
                    -> setRemainingRuleApplications ru1 ((getRemainingRuleApplications pa) - 1)
                _   -> ru1
    solveRuleConstraints mrconstrs
    modM sNodes (M.insert i ru)
    exploitPrems i ru
    return ru
  where
    -- | Import a rule with all its variables renamed to fresh variables.
    importRule ru = someRuleACInst ru `evalBindT` noBindings

    mkISendRuleAC m = return $ Rule (IntrInfo (ISendRule))
                                    [kuFact m] [inFact m] [kLogFact m] []


<<<<<<< HEAD
    mkFreshRuleAC m = Rule (ProtoInfo (ProtoRuleACInstInfo FreshRule []))
                           [] [freshFact m] [] [m]
=======
    mkFreshRuleAC m = Rule (ProtoInfo (ProtoRuleACInstInfo FreshRule [] []))
                           [] [freshFact m] []
>>>>>>> b7625d4f

    exploitPrems i ru = mapM_ (exploitPrem i ru) (enumPrems ru)

    exploitPrem i ru (v, fa) = case fa of
        -- CR-rule *DG2_2* specialized for *In* facts.
        Fact InFact [m] -> do
            j <- freshLVar "vf" LSortNode
            ruKnows <- mkISendRuleAC m
            modM sNodes (M.insert j ruKnows)
            modM sEdges (S.insert $ Edge (j, ConcIdx 0) (i, v))
            exploitPrems j ruKnows

        -- CR-rule *DG2_2* specialized for *Fr* facts.
        Fact FreshFact [m] -> do
            j <- freshLVar "vf" LSortNode
            modM sNodes (M.insert j (mkFreshRuleAC m))
            unless (isFreshVar m) $ do
                -- 'm' must be of sort fresh ==> enforce via unification
                n <- varTerm <$> freshLVar "n" LSortFresh
                void (solveTermEqs SplitNow [Equal m n])
            modM sEdges (S.insert $ Edge (j, ConcIdx 0) (i,v))

          -- CR-rule *DG2_{2,u}*: solve a KU-premise by inserting the
          -- corresponding KU-actions before this node.
        _ | isKUFact fa -> do
              j <- freshLVar "vk" LSortNode
              insertLess j i
              void (insertAction j fa False)

          -- Store premise goal for later processing using CR-rule *DG2_2*
          | otherwise -> insertGoal (PremiseG (i,v) fa) (v `elem` breakers)
      where
        breakers = ruleInfo (get praciLoopBreakers) (const []) $ get rInfo ru

-- | Insert a chain constrain.
insertChain :: NodeConc -> NodePrem -> Reduction ()
insertChain c p = insertGoal (ChainG c p) False

-- | Insert an edge constraint. CR-rule *DG1_2* is enforced automatically,
-- i.e., the fact equalities are enforced.
insertEdges :: [(NodeConc, LNFact, LNFact, NodePrem)] -> Reduction ()
insertEdges edges = do
    void (solveFactEqs SplitNow [ Equal fa1 fa2 | (_, fa1, fa2, _) <- edges ])
    modM sEdges (\es -> foldr S.insert es [ Edge c p | (c,_,_,p) <- edges])

-- | Insert an 'Action' atom. Ensures that (almost all) trivial *KU* actions
-- are solved immediately using rule *S_{at,u,triv}*. We currently avoid
-- adding intermediate products. Indicates whether nodes other than the given
-- action have been added to the constraint system.
--
-- FIXME: Ensure that intermediate products are also solved before stating
-- that no rule is applicable.
insertAction :: NodeId -> LNFact -> Bool -> Reduction ChangeIndicator
insertAction i fa parentXor = do
    present <- (goal `M.member`) <$> getM sGoals
    isdiff <- getM sDiffSystem
    nodePresent <- (i `M.member`) <$> getM sNodes
    if present
      then do return Unchanged
      else do case kFactView fa of
                Just (UpK, viewTerm2 -> FPair m1 m2) -> do
                -- In the diff case, add pair rule instead of goal
                    if isdiff
                       then do
                          -- if the node is already present in the graph, do not insert it again. (This can be caused by substitutions applying and changing a goal.)
                          if not nodePresent
                             then do
                               modM sNodes (M.insert i (Rule (IntrInfo (ConstrRule $ BC.pack "_pair")) ([(Fact KUFact [m1]),(Fact KUFact [m2])]) ([fa]) ([fa]) []))
                               insertGoal goal False
                               markGoalAsSolved "pair" goal
                               requiresKU m1 *> requiresKU m2 *> return Changed
                             else do
                               insertGoal goal False
                               markGoalAsSolved "exists" goal
                               return Changed
                       else do
                          insertGoal goal False
                          requiresKU m1 *> requiresKU m2 *> return Changed

                Just (UpK, viewTerm2 -> FInv m) -> do
                -- In the diff case, add inv rule instead of goal
                    if isdiff
                       then do                          
                          -- if the node is already present in the graph, do not insert it again. (This can be caused by substitutions applying and changing a goal.)
                          if not nodePresent
                             then do
                               modM sNodes (M.insert i (Rule (IntrInfo (ConstrRule $ BC.pack "_inv")) ([(Fact KUFact [m])]) ([fa]) ([fa]) []))
                               insertGoal goal False
                               markGoalAsSolved "inv" goal
                               requiresKU m *> return Changed
                             else do
                               insertGoal goal False
                               markGoalAsSolved "exists" goal
                               return Changed
                       else do
                          insertGoal goal False
                          requiresKU m *> return Changed

                Just (UpK, viewTerm2 -> FMult ms) -> do
                -- In the diff case, add mult rule instead of goal
                    if isdiff
                       then do           
                          -- if the node is already present in the graph, do not insert it again. (This can be caused by substitutions applying and changing a goal.)
                          if not nodePresent
                             then do
                               modM sNodes (M.insert i (Rule (IntrInfo (ConstrRule $ BC.pack "_mult")) (map (\x -> Fact KUFact [x]) ms) ([fa]) ([fa]) []))
                               insertGoal goal False
                               markGoalAsSolved "mult" goal
                               mapM_ requiresKU ms *> return Changed
                             else do
                               insertGoal goal False
                               markGoalAsSolved "exists" goal
                               return Changed
                          
                       else do
                          insertGoal goal False
                          mapM_ requiresKU ms *> return Changed

                Just (UpK, viewTerm2 -> FXor ms) | not parentXor -> do
                -- In the diff case, add xor rule instead of goal
                    partList <- disjunctionOfList $ partitions ms
                    let part = map toXor partList
                    if partList == [ms]
                       then do
                            insertGoal goal False
                            return Changed
                       else -- here we insert the node as we mark it as solved to have a cleaner output
                            -- if the node is already present in the graph, do not insert it again. (This can be caused by substitutions applying and changing a goal.)
                            if not nodePresent
                                then do
                                    modM sNodes (M.insert i (Rule (IntrInfo (ConstrRule $ BC.pack "_xor")) (map (\x -> Fact KUFact [x]) part) ([fa]) ([fa]) []))
                                    insertGoal goal False
                                    markGoalAsSolved "xor" goal
                                    mapM_ requiresKUXor part *> return Changed
                                else do
                                    insertGoal goal False
                                    markGoalAsSolved "exists" goal
                                    return Changed

                Just (UpK, viewTerm2 -> FUnion ms) -> do
                -- In the diff case, add union (?) rule instead of goal
                    if isdiff
                       then do                        
                          -- if the node is already present in the graph, do not insert it again. (This can be caused by substitutions applying and changing a goal.)
                          if not nodePresent
                             then do
                               modM sNodes (M.insert i (Rule (IntrInfo (ConstrRule $ BC.pack "_union")) (map (\x -> Fact KUFact [x]) ms) ([fa]) ([fa]) []))
                               insertGoal goal False
                               markGoalAsSolved "union" goal
                               mapM_ requiresKU ms *> return Changed
                             else do
                               insertGoal goal False
                               markGoalAsSolved "exists" goal
                               return Changed
                          
                       else do
                          insertGoal goal False
                          mapM_ requiresKU ms *> return Changed

                _ -> do
                    insertGoal goal False
                    return Unchanged
  where
    -- apply xor if more than one term
    toXor []                 = error "Reduction: no empty partitions permitted."
    toXor (x:xs) | xs == []  = x
                 | otherwise = fAppAC Xor (x:xs)
    
    goal = ActionG i fa
    -- Here we rely on the fact that the action is new. Otherwise, we might
    -- loop due to generating new KU-nodes that are merged immediately.
    requiresKU t = do
      j <- freshLVar "vk" LSortNode
      let faKU = kuFact t
      insertLess j i
      void (insertAction j faKU False)
    requiresKUXor t = do
      j <- freshLVar "vk" LSortNode
      let faKU = kuFact t
      insertLess j i
      void (insertAction j faKU True)

-- | Insert a 'Less' atom. @insertLess i j@ means that *i < j* is added.
insertLess :: NodeId -> NodeId -> Reduction ()
insertLess i j = modM sLessAtoms (S.insert (i, j))

-- | Insert a 'Last' atom and ensure their uniqueness.
insertLast :: NodeId -> Reduction ChangeIndicator
insertLast i = do
    lst <- getM sLastAtom
    case lst of
      Nothing -> setM sLastAtom (Just i) >> return Unchanged
      Just j  -> solveNodeIdEqs [Equal i j]

-- | Insert an atom. Returns 'Changed' if another part of the constraint
-- system than the set of actions was changed.
insertAtom :: LNAtom -> Reduction ChangeIndicator
insertAtom ato = case ato of
    EqE x y       -> solveTermEqs SplitNow [Equal x y]
    Action i fa   -> insertAction (ltermNodeId' i) fa False
    Less i j      -> do insertLess (ltermNodeId' i) (ltermNodeId' j)
                        return Unchanged
    Last i        -> insertLast (ltermNodeId' i)

-- | Insert a 'Guarded' formula. Ensures that existentials, conjunctions, negated
-- last atoms, and negated less atoms, are immediately solved using the rules
-- *S_exists*, *S_and*, *S_not,last*, and *S_not,less*. Only the inserted
-- formula is marked as solved. Other intermediate formulas are not marked.
insertFormula :: LNGuarded -> Reduction ()
insertFormula = do
    insert True
  where
    insert mark fm = do
        formulas       <- getM sFormulas
        solvedFormulas <- getM sSolvedFormulas
        insert' mark formulas solvedFormulas fm

    insert' mark formulas solvedFormulas fm
      | fm `S.member` formulas       = return ()
      | fm `S.member` solvedFormulas = return ()
      | otherwise = case fm of
          GAto ato -> do
              markAsSolved
              void (insertAtom (bvarToLVar ato))

          -- CR-rule *S_∧*
          GConj fms -> do
              markAsSolved
              mapM_ (insert False) (getConj fms)

          -- Store for later applications of CR-rule *S_∨*
          GDisj disj -> do
              modM sFormulas (S.insert fm)
              insertGoal (DisjG disj) False

          -- CR-rule *S_∃*
          GGuarded Ex ss as gf -> do
              -- must always mark as solved, as we otherwise may repeatedly
              -- introduce fresh variables.
              modM sSolvedFormulas $ S.insert fm
              xs <- mapM (uncurry freshLVar) ss
              let body = gconj (map GAto as ++ [gf])
              insert False (substBound (zip [0..] (reverse xs)) body)

          -- CR-rule *S_{¬,⋖}*
          GGuarded All [] [Less i j] gf  | gf == gfalse -> do
              markAsSolved
              insert False (gdisj [GAto (EqE i j), GAto (Less j i)])

          -- CR-rule: FIXME add this rule to paper
          GGuarded All [] [EqE i@(bltermNodeId -> Just _)
                               j@(bltermNodeId -> Just _) ] gf
            | gf == gfalse -> do
                markAsSolved
                insert False (gdisj [GAto (Less i j), GAto (Less j i)])

          -- CR-rule *S_{¬,last}*
          GGuarded All [] [Last i]   gf  | gf == gfalse -> do
              markAsSolved
              lst <- getM sLastAtom
              j <- case lst of
                     Nothing  -> do j <- freshLVar "last" LSortNode
                                    void (insertLast j)
                                    return (varTerm (Free j))
                     Just j -> return (varTerm (Free j))
              insert False $ gdisj [ GAto (Less j i), GAto (Less i j) ]

          -- Guarded All quantification: store for saturation
          GGuarded All _ _ _ -> modM sFormulas (S.insert fm)
      where
        markAsSolved = when mark $ modM sSolvedFormulas $ S.insert fm

-- | 'True' iff the formula can be reduced by one of the rules implemented in
-- 'insertFormula'.
reducibleFormula :: LNGuarded -> Bool
reducibleFormula fm = case fm of
    GAto _                        -> True
    GConj _                       -> True
    GGuarded Ex _ _ _             -> True
    GGuarded All [] [Less _ _] gf -> gf == gfalse
    GGuarded All [] [Last _]   gf -> gf == gfalse
    _                             -> False


-- Goal management
------------------

-- | Combine the status of two goals.
combineGoalStatus :: GoalStatus -> GoalStatus -> GoalStatus
combineGoalStatus (GoalStatus solved1 age1 loops1)
                  (GoalStatus solved2 age2 loops2) =
    GoalStatus (solved1 || solved2) (min age1 age2) (loops1 || loops2)

-- | Insert a goal and its status with a new age. Merge status if goal exists.
insertGoalStatus :: Goal -> GoalStatus -> Reduction ()
insertGoalStatus goal status = do
    age <- getM sNextGoalNr
    modM sGoals $ M.insertWith' combineGoalStatus goal (set gsNr age status)
    sNextGoalNr =: succ age

-- | Insert a 'Goal' and store its age.
insertGoal :: Goal -> Bool -> Reduction ()
insertGoal goal looping = insertGoalStatus goal (GoalStatus False 0 looping)

-- | Mark the given goal as solved.
markGoalAsSolved :: String -> Goal -> Reduction ()
markGoalAsSolved how goal =
    case goal of
      ActionG _ _     -> updateStatus
      PremiseG _ fa
        | isKDFact fa -> modM sGoals $ M.delete goal
        | otherwise   -> updateStatus
      ChainG _ _      -> modM sGoals $ M.delete goal
      SplitG _        -> updateStatus
      DisjG disj      -> modM sFormulas       (S.delete $ GDisj disj) >>
                         modM sSolvedFormulas (S.insert $ GDisj disj) >>
                         updateStatus
  where
    updateStatus = do
        mayStatus <- M.lookup goal <$> getM sGoals
        case mayStatus of
          Just status -> trace (msg status) $
              modM sGoals $ M.insert goal $ set gsSolved True status
          Nothing     -> trace ("markGoalAsSolved: inexistent goal " ++ show goal) $ return ()

    msg status = render $ nest 2 $ fsep $
        [ text ("solved goal nr. "++ show (get gsNr status))
          <-> parens (text how) <> colon
        , nest 2 (prettyGoal goal) ]

removeSolvedSplitGoals :: Reduction ()
removeSolvedSplitGoals = do
    goals    <- getM sGoals
    existent <- splitExists <$> getM sEqStore
    sequence_ [ modM sGoals $ M.delete goal
              | goal@(SplitG i) <- M.keys goals, not (existent i) ]


-- Substitution
---------------

-- | Apply the current substitution of the equation store to the remainder of
-- the sequent.
substSystem :: Reduction ChangeIndicator
substSystem = do
    c1 <- substNodes
    substEdges
    substLastAtom
    substLessAtoms
    substFormulas
    substSolvedFormulas
    substLemmas
    c2 <- substGoals
    substNextGoalNr
    return (c1 <> c2)

-- no invariants to maintain here
substEdges, substLessAtoms, substLastAtom, substFormulas,
  substSolvedFormulas, substLemmas, substNextGoalNr :: Reduction ()

substEdges          = substPart sEdges
substLessAtoms      = substPart sLessAtoms
substLastAtom       = substPart sLastAtom
substFormulas       = substPart sFormulas
substSolvedFormulas = substPart sSolvedFormulas
substLemmas         = substPart sLemmas
substNextGoalNr     = return ()


-- | Apply the current substitution of the equation store to a part of the
-- sequent. This is an internal function.
substPart :: Apply a => (System :-> a) -> Reduction ()
substPart l = do subst <- getM sSubst
                 modM l (apply subst)

-- | Apply the current substitution of the equation store the nodes of the
-- constraint system. Indicates whether additional equalities were added to
-- the equations store.
substNodes :: Reduction ChangeIndicator
substNodes =
    substNodeIds <* ((modM sNodes . M.map . apply) =<< getM sSubst)

-- | @setNodes nodes@ normalizes the @nodes@ such that node ids are unique and
-- then updates the @sNodes@ field of the proof state to the corresponding map.
-- Return @True@ iff new equalities have been added to the equation store.
setNodes :: [(NodeId, RuleACInst)] -> Reduction ChangeIndicator
setNodes nodes0 = do
    sNodes =: M.fromList nodes
    if null ruleEqs then                                    return Unchanged
                    else solveRuleEqs SplitLater ruleEqs >> return Changed
  where
    -- merge nodes with equal node id
    (ruleEqs, nodes) = first concat $ unzip $ map merge $ groupSortOn fst nodes0

    merge []            = unreachable "setNodes"
    merge (keep:remove) = (map (Equal (snd keep) . snd) remove, keep)

-- | Apply the current substitution of the equation store to the node ids and
-- ensure uniqueness of the labels, as required by rule *U_lbl*. Indicates
-- whether there where new equalities added to the equations store.
substNodeIds :: Reduction ChangeIndicator
substNodeIds =
    whileChanging $ do
        subst <- getM sSubst
        nodes <- gets (map (first (apply subst)) . M.toList . get sNodes)
        setNodes nodes

-- | Substitute all goals. Keep the ones with the lower nr.
substGoals :: Reduction ChangeIndicator
substGoals = do
    subst <- getM sSubst
    goals <- M.toList <$> getM sGoals
    sGoals =: M.empty
    changes <- forM goals $ \(goal, status) -> case goal of
        -- Look out for KU-actions that might need to be solved again.
        ActionG i fa@(kFactView -> Just (UpK, m))
          | (isMsgVar m || isProduct m || isUnion m {-|| isXor m-}) && (apply subst m /= m) ->
              insertAction i (apply subst fa) False
        _ -> do modM sGoals $
                  M.insertWith' combineGoalStatus (apply subst goal) status
                return Unchanged

    return (mconcat changes)


-- Conjoining two constraint systems
------------------------------------

-- | @conjoinSystem se@ conjoins the logical information in @se@ to the
-- constraint system. It assumes that the free variables in @se@ are shared
-- with the free variables in the proof state.
conjoinSystem :: System -> Reduction ()
conjoinSystem sys = do
    kind <- getM sSourceKind
    unless (kind == get sSourceKind sys) $
        error "conjoinSystem: source-kind mismatch"
    joinSets sSolvedFormulas
    joinSets sLemmas
    joinSets sEdges
    F.mapM_ insertLast                 $ get sLastAtom    sys
    F.mapM_ (uncurry insertLess)       $ get sLessAtoms   sys
    -- split-goals are not valid anymore
    mapM_   (uncurry insertGoalStatus) $ filter (not . isSplitGoal . fst) $ M.toList $ get sGoals sys
    F.mapM_ insertFormula $ get sFormulas sys
    -- update nodes
    _ <- (setNodes . (M.toList (get sNodes sys) ++) . M.toList) =<< getM sNodes
    -- conjoin equation store
    eqs <- getM sEqStore
    let (eqs',splitIds) = (mapAccumL addDisj eqs (map snd . getConj $ get sConjDisjEqs sys))
    setM sEqStore eqs'
    -- add split-goals for all disjunctions of sys
    mapM_  (`insertGoal` False) $ SplitG <$> splitIds
    void (solveSubstEqs SplitNow $ get sSubst sys)
    -- Propagate substitution changes. Ignore change indicator, as it is
    -- assumed to be 'Changed' by default.
    void substSystem
  where
    joinSets :: Ord a => (System :-> S.Set a) -> Reduction ()
    joinSets proj = modM proj (`S.union` get proj sys)

-- Unification via the equation store
-------------------------------------

-- | 'SplitStrategy' denotes if the equation store should be split into
-- multiple equation stores.
data SplitStrategy = SplitNow | SplitLater

-- The 'ChangeIndicator' indicates whether at least one non-trivial equality
-- was solved.

-- | @noContradictoryEqStore@ succeeds iff the equation store is not
-- contradictory.
noContradictoryEqStore :: Reduction ()
noContradictoryEqStore = (contradictoryIf . eqsIsFalse) =<< getM sEqStore

-- | Add a list of term equalities to the equation store. And
--  split resulting disjunction of equations according
--  to given split strategy.
--
-- Note that updating the remaining parts of the constraint system with the
-- substitution has to be performed using a separate call to 'substSystem'.
solveTermEqs :: SplitStrategy -> [Equal LNTerm] -> Reduction ChangeIndicator
solveTermEqs splitStrat eqs0 =
    case filter (not . evalEqual) eqs0 of
      []  -> do return Unchanged
      eqs1 -> do
        hnd <- getMaudeHandle
        se  <- gets id
        (eqs2, maySplitId) <- addEqs hnd eqs1 =<< getM sEqStore
        setM sEqStore
            =<< simp hnd (substCreatesNonNormalTerms hnd se)
            =<< case (maySplitId, splitStrat) of
                  (Just splitId, SplitNow) -> disjunctionOfList
                                                $ fromJustNote "solveTermEqs"
                                                $ performSplit eqs2 splitId
                  (Just splitId, SplitLater) -> do
                      insertGoal (SplitG splitId) False
                      return eqs2
                  _                        -> return eqs2
        noContradictoryEqStore
        return Changed

-- | Add a list of equalities in substitution form to the equation store
solveSubstEqs :: SplitStrategy -> LNSubst -> Reduction ChangeIndicator
solveSubstEqs split subst =
    solveTermEqs split [Equal (varTerm v) t | (v, t) <- substToList subst]

-- | Add a list of node equalities to the equation store.
solveNodeIdEqs :: [Equal NodeId] -> Reduction ChangeIndicator
solveNodeIdEqs = solveTermEqs SplitNow . map (fmap varTerm)

-- | Add a list of fact equalities to the equation store, if possible.
solveFactEqs :: SplitStrategy -> [Equal LNFact] -> Reduction ChangeIndicator
solveFactEqs split eqs = do
    contradictoryIf (not $ all evalEqual $ map (fmap factTag) eqs)
    solveListEqs (solveTermEqs split) $ map (fmap factTerms) eqs

-- | Add a list of rule equalities to the equation store, if possible.
solveRuleEqs :: SplitStrategy -> [Equal RuleACInst] -> Reduction ChangeIndicator
solveRuleEqs split eqs = do
    contradictoryIf (not $ all evalEqual $ map (fmap (get rInfo)) eqs)
    solveListEqs (solveFactEqs split) $
        map (fmap (get rConcs)) eqs ++ map (fmap (get rPrems)) eqs
        ++ map (fmap (get rActs)) eqs ++ map (fmap (map termFact . get rNewVars)) eqs

-- | Solve a number of equalities between lists interpreted as free terms
-- using the given solver for solving the entailed per-element equalities.
solveListEqs :: ([Equal a] -> Reduction b) -> [(Equal [a])] -> Reduction b
solveListEqs solver eqs = do
    contradictoryIf (not $ all evalEqual $ map (fmap length) eqs)
    solver $ concatMap flatten eqs
  where
    flatten (Equal l r) = zipWith Equal l r

-- | Solve the constraints associated with a rule.
solveRuleConstraints :: Maybe RuleACConstrs -> Reduction ()
solveRuleConstraints (Just eqConstr) = do
    hnd <- getMaudeHandle
    (eqs, splitId) <- addRuleVariants eqConstr <$> getM sEqStore
    insertGoal (SplitG splitId) False
    -- do not use expensive substCreatesNonNormalTerms here
    setM sEqStore =<< simp hnd (const (const False)) eqs
    noContradictoryEqStore
solveRuleConstraints Nothing = return ()
<|MERGE_RESOLUTION|>--- conflicted
+++ resolved
@@ -227,13 +227,8 @@
                                     [kuFact m] [inFact m] [kLogFact m] []
 
 
-<<<<<<< HEAD
-    mkFreshRuleAC m = Rule (ProtoInfo (ProtoRuleACInstInfo FreshRule []))
+    mkFreshRuleAC m = Rule (ProtoInfo (ProtoRuleACInstInfo FreshRule [] []))
                            [] [freshFact m] [] [m]
-=======
-    mkFreshRuleAC m = Rule (ProtoInfo (ProtoRuleACInstInfo FreshRule [] []))
-                           [] [freshFact m] []
->>>>>>> b7625d4f
 
     exploitPrems i ru = mapM_ (exploitPrem i ru) (enumPrems ru)
 
