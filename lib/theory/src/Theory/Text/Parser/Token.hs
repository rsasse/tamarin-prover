--- conflicted
+++ resolved
@@ -102,12 +102,6 @@
 import           Theory
 
 
-<<<<<<< HEAD
-
-
-
-=======
->>>>>>> c2eefa74
 ------------------------------------------------------------------------------
 -- Parser
 ------------------------------------------------------------------------------
@@ -136,24 +130,10 @@
 
 -- | Run a parser on the contents of a file.
 parseFile :: Parser a -> FilePath -> IO a
-<<<<<<< HEAD
-parseFile parser f = do
-  s <- readFile f
-  result <- runParserT (T.whiteSpace spthy *> parser) minimalMaudeSig f s
-  case result of
-    Right p -> return p
-    Left err -> error $ show err
-
--- | Run a given parser on a given string.
-parseFromString :: Parser a -> String -> IO (Either ParseError a)
-parseFromString parser =
-    runParserT (T.whiteSpace spthy *> parser) minimalMaudeSig dummySource
-  where
-    dummySource = "<interactive>"
-=======
 parseFile parser inFile = do
     inp <- readFile inFile
-    case parseString inFile parser inp of
+    result <- parseString inFile parser inp
+    case result of
         Right x  -> return x
         Left err -> error $ show err
 
@@ -162,10 +142,9 @@
             -- ^ Description of the source file. (For error reporting.)"
             -> Parser a
             -> String         -- ^ Input string.
-            -> Either ParseError a
+            -> IO (Either ParseError a)
 parseString srcDesc parser =
-    runParser (T.whiteSpace spthy *> parser) minimalMaudeSig srcDesc
->>>>>>> c2eefa74
+    runParserT (T.whiteSpace spthy *> parser) minimalMaudeSig srcDesc
 
 
 -- Token parsers
