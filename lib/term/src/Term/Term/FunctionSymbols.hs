--- conflicted
+++ resolved
@@ -30,13 +30,10 @@
     , pmultSymString
     , emapSymString
     , unionSymString
+    , oneSymString
+    , multSymString
+    , zeroSymString
     , xorSymString
-    , oneSymString
-<<<<<<< HEAD
-    , zeroSymString
-=======
-    , multSymString
->>>>>>> c3661760
 
     -- ** concrete symbols
     , diffSym
@@ -112,21 +109,14 @@
 -- Fixed function symbols
 ----------------------------------------------------------------------
 
-<<<<<<< HEAD
-diffSymString, expSymString, invSymString, oneSymString, xorSymString, zeroSymString :: ByteString
-=======
-diffSymString, expSymString, invSymString, oneSymString, multSymString :: ByteString
->>>>>>> c3661760
+diffSymString, expSymString, invSymString, oneSymString, multSymString, xorSymString, zeroSymString :: ByteString
 diffSymString = "diff"
 expSymString = "exp"
 invSymString = "inv"
 oneSymString = "one"
-<<<<<<< HEAD
+multSymString = "mult"
+zeroSymString = "zero"
 xorSymString = "xor"
-zeroSymString = "zero"
-=======
-multSymString = "mult"
->>>>>>> c3661760
 
 unionSymString :: ByteString
 unionSymString = "union"
