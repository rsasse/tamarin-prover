--- conflicted
+++ resolved
@@ -30,11 +30,9 @@
     , pmultSymString
     , emapSymString
     , unionSymString
-<<<<<<< HEAD
     , xorSymString
-=======
     , oneSymString
->>>>>>> 41b77c07
+    , zeroSymString
 
     -- ** concrete symbols
     , diffSym
@@ -110,19 +108,13 @@
 -- Fixed function symbols
 ----------------------------------------------------------------------
 
-<<<<<<< HEAD
-diffSymString, expSymString, invSymString, xorSymString :: ByteString
-diffSymString = "diff"
-expSymString = "exp"
-invSymString = "inv"
-xorSymString = "xor"
-=======
-diffSymString, expSymString, invSymString, oneSymString :: ByteString
+diffSymString, expSymString, invSymString, oneSymString, xorSymString, zeroSymString :: ByteString
 diffSymString = "diff"
 expSymString = "exp"
 invSymString = "inv"
 oneSymString = "one"
->>>>>>> 41b77c07
+xorSymString = "xor"
+zeroSymString = "zero"
 
 unionSymString :: ByteString
 unionSymString = "union"
@@ -149,7 +141,7 @@
 -- | Multiplication of points (in G1) on elliptic curve by scalars.
 pmultSym = (pmultSymString,(2,Public))
 -- | The zero for XOR.
-zeroSym  = ("zero",(0,Public))
+zeroSym  = (zeroSymString,(0,Public))
 
 ----------------------------------------------------------------------
 -- Fixed signatures
