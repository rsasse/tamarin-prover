--- conflicted
+++ resolved
@@ -12,18 +12,6 @@
 {-# OPTIONS_GHC -fno-warn-orphans #-}
 module Web.Instances where
 
-<<<<<<< HEAD
--- import           GHC.Generics (Generic)
--- import           Data.Binary
--- import           Data.Binary.Orphans
--- import           Data.Data
-
--- import           Data.Time.Calendar
--- import           Data.Time.LocalTime
--- import           Web.Types
-
-=======
->>>>>>> 4f27b23a
 -- | Needed for GHC < 8.0
 #if __GLASGOW_HASKELL__ < 800
 import           Data.Binary
